// Copyright 2016 PingCAP, Inc.
//
// Licensed under the Apache License, Version 2.0 (the "License");
// you may not use this file except in compliance with the License.
// You may obtain a copy of the License at
//
//     http://www.apache.org/licenses/LICENSE-2.0
//
// Unless required by applicable law or agreed to in writing, software
// distributed under the License is distributed on an "AS IS" BASIS,
// See the License for the specific language governing permissions and
// limitations under the License.


use std::collections::VecDeque;
use std::hash::{Hash, SipHasher, Hasher};
use std::usize;

<<<<<<< HEAD
/// Latch which is used to serialize concurrent accesses to a resource.
///
/// A latch is a waiting queue indexed by a slot ID. The keys of a command is hashed to slot IDs,
/// then the command is enqueued to corresponding latches.
=======
/// Latch which is used to serialize accesses to resources hashed to the same slot.
///
/// Latches are indexed by slot IDs. The keys of a command are hashed to slot IDs, then the command
/// is added to the waiting queues of the latches.
///
/// If command A is ahead of command B in one latch, it must be ahead of command B in all the
/// overlapping latches. This is an invariant ensured by the `gen_lock`, `acquire` and `release`.
>>>>>>> a6959355
#[derive(Clone)]
struct Latch {
    // store waiting commands
    pub waiting: VecDeque<u64>,
}

impl Latch {
<<<<<<< HEAD
    /// Creates a latch with empty waiting queue.
=======
    /// Creates a latch with an empty waiting queue.
>>>>>>> a6959355
    pub fn new() -> Latch {
        Latch { waiting: VecDeque::new() }
    }
}

/// Lock required for a command.
#[derive(Clone)]
pub struct Lock {
<<<<<<< HEAD
    /// The slot IDs of the latches that a command must acquire before eing able to be processed.
=======
    /// The slot IDs of the latches that a command must acquire before being able to be processed.
>>>>>>> a6959355
    pub required_slots: Vec<usize>,

    /// The number of latches that the command has acquired.
    pub owned_count: usize,
}

impl Lock {
    /// Creates a lock.
    pub fn new(required_slots: Vec<usize>) -> Lock {
        Lock {
            required_slots: required_slots,
            owned_count: 0,
        }
    }

    /// Returns true if all the required latches have be acquired, false otherwise.
    pub fn acquired(&self) -> bool {
        self.required_slots.len() == self.owned_count
    }
}

/// Latches which are used for concurrency control in the scheduler.
///
<<<<<<< HEAD
/// Each latch is index by a slot ID, hence sometimes latch and slot are used interchangably, but
/// conceptually a latch is a queue, and a slot is an index to a latch.
=======
/// Each latch is indexed by a slot ID, hence the term latch and slot are used interchangably, but
/// conceptually a latch is a queue, and a slot is an index to the queue.
>>>>>>> a6959355
pub struct Latches {
    slots: Vec<Latch>,
    size: usize,
}

impl Latches {
    /// Creates latches.
    ///
    /// The size will be rounded up to the power of 2.
    pub fn new(size: usize) -> Latches {
        let power_of_two_size = usize::next_power_of_two(size);
        Latches {
            slots: vec![Latch::new(); power_of_two_size],
            size: power_of_two_size,
        }
    }

    /// Creates a lock which specifies all the required latches for a command.
    pub fn gen_lock<H>(&self, keys: &[H]) -> Lock
        where H: Hash
    {
        // prevent from deadlock, so we sort and deduplicate the index
        let mut slots: Vec<usize> = keys.iter().map(|x| self.calc_slot(x)).collect();
        slots.sort();
        slots.dedup();
        Lock::new(slots)
    }

    /// Tries to acquire the latches specified by the `lock` for command with ID `who`.
    ///
    /// This method will enqueue the command ID into the waiting queues of the latches. A latch is
    /// considered acquired if the command ID is at the front of the queue. Returns true if all the
    /// Latches are acquired, false otherwise.
    pub fn acquire(&mut self, lock: &mut Lock, who: u64) -> bool {
        let mut acquired_count: usize = 0;
        for i in &lock.required_slots[lock.owned_count..] {
            let latch = &mut self.slots[*i];

            let front = latch.waiting.front().cloned();
            match front {
                Some(cid) => {
                    if cid == who {
                        acquired_count += 1;
                    } else {
                        latch.waiting.push_back(who);
                        break;
                    }
                }
                None => {
                    latch.waiting.push_back(who);
                    acquired_count += 1;
                }
            }
        }

        lock.owned_count += acquired_count;
        lock.acquired()
    }

    /// Releases all latches owned by the `lock` of command with ID `who`, returns the wakeup list.
    ///
    /// Preconditions: the caller must ensure the command is at the front of the latches.
    pub fn release(&mut self, lock: &Lock, who: u64) -> Vec<u64> {
        let mut wakeup_list: Vec<u64> = vec![];
        for i in &lock.required_slots[..lock.owned_count] {
            let latch = &mut self.slots[*i];
            let front = latch.waiting.pop_front().unwrap();
            assert_eq!(front, who);

            if let Some(wakeup) = latch.waiting.front() {
                wakeup_list.push(*wakeup);
            }
        }
        wakeup_list
    }

    /// Calculates the slot ID by hashing the `key`.
    fn calc_slot<H>(&self, key: &H) -> usize
        where H: Hash
    {
        let mut s = SipHasher::new();
        key.hash(&mut s);
        (s.finish() as usize) & (self.size - 1)
    }
}

#[cfg(test)]
mod tests {
    use super::{Latches, Lock};

    #[test]
    fn test_wakeup() {
        let mut latches = Latches::new(256);

        let slots_a: Vec<usize> = vec![1, 3, 5];
        let mut lock_a = Lock::new(slots_a);
        let slots_b: Vec<usize> = vec![4, 5, 6];
        let mut lock_b = Lock::new(slots_b);
        let cid_a: u64 = 1;
        let cid_b: u64 = 2;

        // a acquire lock success
        let acquired_a = latches.acquire(&mut lock_a, cid_a);
        assert_eq!(acquired_a, true);

        // b acquire lock failed
        let mut acquired_b = latches.acquire(&mut lock_b, cid_b);
        assert_eq!(acquired_b, false);

        // a release lock, and get wakeup list
        let wakeup = latches.release(&lock_a, cid_a);
        assert_eq!(wakeup[0], cid_b);

        // b acquire lock success
        acquired_b = latches.acquire(&mut lock_b, cid_b);
        assert_eq!(acquired_b, true);
    }

    #[test]
    fn test_wakeup_by_multi_cmds() {
        let mut latches = Latches::new(256);

        let slots_a: Vec<usize> = vec![1, 2, 3];
        let slots_b: Vec<usize> = vec![4, 5, 6];
        let slots_c: Vec<usize> = vec![3, 4];
        let mut lock_a = Lock::new(slots_a);
        let mut lock_b = Lock::new(slots_b);
        let mut lock_c = Lock::new(slots_c);
        let cid_a: u64 = 1;
        let cid_b: u64 = 2;
        let cid_c: u64 = 3;

        // a acquire lock success
        let acquired_a = latches.acquire(&mut lock_a, cid_a);
        assert_eq!(acquired_a, true);

        // b acquire lock success
        let acquired_b = latches.acquire(&mut lock_b, cid_b);
        assert_eq!(acquired_b, true);

        // c acquire lock failed, cause a occupied slot 3
        let mut acquired_c = latches.acquire(&mut lock_c, cid_c);
        assert_eq!(acquired_c, false);

        // a release lock, and get wakeup list
        let wakeup = latches.release(&lock_a, cid_a);
        assert_eq!(wakeup[0], cid_c);

        // c acquire lock failed again, cause b occupied slot 4
        acquired_c = latches.acquire(&mut lock_c, cid_c);
        assert_eq!(acquired_c, false);

        // b release lock, and get wakeup list
        let wakeup = latches.release(&lock_b, cid_b);
        assert_eq!(wakeup[0], cid_c);

        // finally c acquire lock success
        acquired_c = latches.acquire(&mut lock_c, cid_c);
        assert_eq!(acquired_c, true);

    }
}<|MERGE_RESOLUTION|>--- conflicted
+++ resolved
@@ -16,12 +16,6 @@
 use std::hash::{Hash, SipHasher, Hasher};
 use std::usize;
 
-<<<<<<< HEAD
-/// Latch which is used to serialize concurrent accesses to a resource.
-///
-/// A latch is a waiting queue indexed by a slot ID. The keys of a command is hashed to slot IDs,
-/// then the command is enqueued to corresponding latches.
-=======
 /// Latch which is used to serialize accesses to resources hashed to the same slot.
 ///
 /// Latches are indexed by slot IDs. The keys of a command are hashed to slot IDs, then the command
@@ -29,7 +23,6 @@
 ///
 /// If command A is ahead of command B in one latch, it must be ahead of command B in all the
 /// overlapping latches. This is an invariant ensured by the `gen_lock`, `acquire` and `release`.
->>>>>>> a6959355
 #[derive(Clone)]
 struct Latch {
     // store waiting commands
@@ -37,11 +30,7 @@
 }
 
 impl Latch {
-<<<<<<< HEAD
-    /// Creates a latch with empty waiting queue.
-=======
     /// Creates a latch with an empty waiting queue.
->>>>>>> a6959355
     pub fn new() -> Latch {
         Latch { waiting: VecDeque::new() }
     }
@@ -50,11 +39,7 @@
 /// Lock required for a command.
 #[derive(Clone)]
 pub struct Lock {
-<<<<<<< HEAD
-    /// The slot IDs of the latches that a command must acquire before eing able to be processed.
-=======
     /// The slot IDs of the latches that a command must acquire before being able to be processed.
->>>>>>> a6959355
     pub required_slots: Vec<usize>,
 
     /// The number of latches that the command has acquired.
@@ -78,13 +63,8 @@
 
 /// Latches which are used for concurrency control in the scheduler.
 ///
-<<<<<<< HEAD
-/// Each latch is index by a slot ID, hence sometimes latch and slot are used interchangably, but
-/// conceptually a latch is a queue, and a slot is an index to a latch.
-=======
 /// Each latch is indexed by a slot ID, hence the term latch and slot are used interchangably, but
 /// conceptually a latch is a queue, and a slot is an index to the queue.
->>>>>>> a6959355
 pub struct Latches {
     slots: Vec<Latch>,
     size: usize,
