// Copyright 2016 PingCAP, Inc.
//
// Licensed under the Apache License, Version 2.0 (the "License");
// you may not use this file except in compliance with the License.
// You may obtain a copy of the License at
//
//     http://www.apache.org/licenses/LICENSE-2.0
//
// Unless required by applicable law or agreed to in writing, software
// distributed under the License is distributed on an "AS IS" BASIS,
// See the License for the specific language governing permissions and
// limitations under the License.


use std::sync::Arc;
use std::time::Duration;
use std::thread;

use rocksdb::DB;
use uuid::Uuid;
use protobuf;

use kvproto::metapb::{self, RegionEpoch};
use kvproto::raft_cmdpb::{Request, StatusRequest, AdminRequest, RaftCmdRequest, RaftCmdResponse};
use kvproto::raft_cmdpb::{CmdType, StatusCmdType, AdminCmdType};
use kvproto::pdpb::{ChangePeer, RegionHeartbeatResponse, TransferLeader};
use kvproto::raftpb::ConfChangeType;

use tikv::raftstore::store::*;
use tikv::server::Config as ServerConfig;
use tikv::util::escape;

pub use tikv::raftstore::store::util::find_peer;

pub fn must_get(engine: &Arc<DB>, key: &[u8], value: Option<&[u8]>) {
    for _ in 1..250 {
        if let Ok(res) = engine.get_value(&keys::data_key(key)) {
            if value.is_some() && res.is_some() {
                assert_eq!(value.unwrap(), &*res.unwrap());
                return;
            }
            if value.is_none() && res.is_none() {
                return;
            }
            thread::sleep(Duration::from_millis(10));
        }
    }
    debug!("last try to get {}", escape(key));
    let res = engine.get_value(&keys::data_key(key)).unwrap();
    if value.is_none() && res.is_none() ||
       value.is_some() && res.is_some() && value.unwrap() == &*res.unwrap() {
        return;
    }
    panic!("can't get value {:?} for key {:?}",
           value.map(escape),
           escape(key))
}

pub fn must_get_equal(engine: &Arc<DB>, key: &[u8], value: &[u8]) {
    must_get(engine, key, Some(value));
}

pub fn must_get_none(engine: &Arc<DB>, key: &[u8]) {
    must_get(engine, key, None);
}

pub fn new_store_cfg() -> Config {
    Config {
        raft_base_tick_interval: 10,
        raft_heartbeat_ticks: 2,
        raft_election_timeout_ticks: 20,
        raft_log_gc_tick_interval: 100,
        raft_log_gc_threshold: 1,
        pd_heartbeat_tick_interval: 20,
        region_check_size_diff: 10000,
        apply_concurrency: 2,
        ..Config::default()
    }
}

pub fn new_server_config(cluster_id: u64) -> ServerConfig {
    let store_cfg = new_store_cfg();

    ServerConfig {
        cluster_id: cluster_id,
        addr: "127.0.0.1:0".to_owned(),
        store_cfg: store_cfg,
<<<<<<< HEAD
        end_point_concurrency: 1,
=======
        send_buffer_size: 64 * 1024,
        recv_buffer_size: 64 * 1024,
>>>>>>> 8de823b8
        ..ServerConfig::default()
    }
}

// Create a base request.
pub fn new_base_request(region_id: u64, epoch: RegionEpoch) -> RaftCmdRequest {
    let mut req = RaftCmdRequest::new();
    req.mut_header().set_region_id(region_id);
    req.mut_header().set_region_epoch(epoch);
    req.mut_header().set_uuid(Uuid::new_v4().as_bytes().to_vec());
    req
}

pub fn new_request(region_id: u64, epoch: RegionEpoch, requests: Vec<Request>) -> RaftCmdRequest {
    let mut req = new_base_request(region_id, epoch);
    req.set_requests(protobuf::RepeatedField::from_vec(requests));
    req
}

pub fn new_put_cmd(key: &[u8], value: &[u8]) -> Request {
    let mut cmd = Request::new();
    cmd.set_cmd_type(CmdType::Put);
    cmd.mut_put().set_key(key.to_vec());
    cmd.mut_put().set_value(value.to_vec());
    cmd
}

pub fn new_get_cmd(key: &[u8]) -> Request {
    let mut cmd = Request::new();
    cmd.set_cmd_type(CmdType::Get);
    cmd.mut_get().set_key(key.to_vec());
    cmd
}

pub fn new_delete_cmd(key: &[u8]) -> Request {
    let mut cmd = Request::new();
    cmd.set_cmd_type(CmdType::Delete);
    cmd.mut_delete().set_key(key.to_vec());
    cmd
}

pub fn new_seek_cmd(key: &[u8]) -> Request {
    let mut cmd = Request::new();
    cmd.set_cmd_type(CmdType::Seek);
    cmd.mut_seek().set_key(key.to_vec());
    cmd
}

pub fn new_status_request(region_id: u64,
                          peer: metapb::Peer,
                          request: StatusRequest)
                          -> RaftCmdRequest {
    let mut req = new_base_request(region_id, RegionEpoch::new());
    req.mut_header().set_peer(peer);
    req.set_status_request(request);
    req
}

pub fn new_region_detail_cmd() -> StatusRequest {
    let mut cmd = StatusRequest::new();
    cmd.set_cmd_type(StatusCmdType::RegionDetail);
    cmd
}

pub fn new_region_leader_cmd() -> StatusRequest {
    let mut cmd = StatusRequest::new();
    cmd.set_cmd_type(StatusCmdType::RegionLeader);
    cmd
}

pub fn new_admin_request(region_id: u64,
                         epoch: &RegionEpoch,
                         request: AdminRequest)
                         -> RaftCmdRequest {
    let mut req = new_base_request(region_id, epoch.clone());
    req.set_admin_request(request);
    req
}

pub fn new_transfer_leader_cmd(peer: metapb::Peer) -> AdminRequest {
    let mut cmd = AdminRequest::new();
    cmd.set_cmd_type(AdminCmdType::TransferLeader);
    cmd.mut_transfer_leader().set_peer(peer);
    cmd
}

pub fn new_compact_log_cmd(index: u64) -> AdminRequest {
    let mut cmd = AdminRequest::new();
    cmd.set_cmd_type(AdminCmdType::CompactLog);
    cmd.mut_compact_log().set_compact_index(index);
    cmd
}

pub fn new_peer(store_id: u64, peer_id: u64) -> metapb::Peer {
    let mut peer = metapb::Peer::new();
    peer.set_store_id(store_id);
    peer.set_id(peer_id);
    peer
}


pub fn new_store(store_id: u64, addr: String) -> metapb::Store {
    let mut store = metapb::Store::new();
    store.set_id(store_id);
    store.set_address(addr);

    store
}

pub fn sleep_ms(ms: u64) {
    thread::sleep(Duration::from_millis(ms));
}

pub fn is_error_response(resp: &RaftCmdResponse) -> bool {
    resp.get_header().has_error()
}

pub fn new_pd_change_peer(change_type: ConfChangeType,
                          peer: metapb::Peer)
                          -> RegionHeartbeatResponse {
    let mut change_peer = ChangePeer::new();
    change_peer.set_change_type(change_type);
    change_peer.set_peer(peer);

    let mut resp = RegionHeartbeatResponse::new();
    resp.set_change_peer(change_peer);
    resp
}

pub fn new_pd_add_change_peer(region: &metapb::Region,
                              peer: metapb::Peer)
                              -> Option<RegionHeartbeatResponse> {
    if let Some(p) = find_peer(region, peer.get_store_id()) {
        assert_eq!(p.get_id(), peer.get_id());
        return None;
    }

    Some(new_pd_change_peer(ConfChangeType::AddNode, peer))
}

pub fn new_pd_remove_change_peer(region: &metapb::Region,
                                 peer: metapb::Peer)
                                 -> Option<RegionHeartbeatResponse> {
    if find_peer(region, peer.get_store_id()).is_none() {
        return None;
    }

    Some(new_pd_change_peer(ConfChangeType::RemoveNode, peer))
}

pub fn new_pd_transfer_leader(peer: metapb::Peer) -> Option<RegionHeartbeatResponse> {
    let mut transfer_leader = TransferLeader::new();
    transfer_leader.set_peer(peer);

    let mut resp = RegionHeartbeatResponse::new();
    resp.set_transfer_leader(transfer_leader);
    Some(resp)
}<|MERGE_RESOLUTION|>--- conflicted
+++ resolved
@@ -85,12 +85,9 @@
         cluster_id: cluster_id,
         addr: "127.0.0.1:0".to_owned(),
         store_cfg: store_cfg,
-<<<<<<< HEAD
         end_point_concurrency: 1,
-=======
         send_buffer_size: 64 * 1024,
         recv_buffer_size: 64 * 1024,
->>>>>>> 8de823b8
         ..ServerConfig::default()
     }
 }
